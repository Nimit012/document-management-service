--- conflicted
+++ resolved
@@ -80,7 +80,6 @@
   }
 
 
-<<<<<<< HEAD
   /**
    * Retrieves a document's metadata from Google Drive and transforms it into the Document format.
    *
@@ -96,8 +95,6 @@
 
 
 
-=======
->>>>>>> 21b82c51
   // ==================== HELPER METHODS ====================
 
   /**
